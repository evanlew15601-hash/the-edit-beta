import React from 'react';
import { useGameState } from '@/hooks/useGameState';
import { IntroScreen } from '@/components/game/IntroScreen';
import { GameplayScreen } from '@/components/game/GameplayScreen';
import { WeeklyRecapScreen } from '@/components/game/WeeklyRecapScreen';
import { ImmunityCompetitionScreen } from '@/components/game/ImmunityCompetitionScreen';
import { JuryVoteScreen } from '@/components/game/JuryVoteScreen';
import { PremiereCutscene } from '@/components/game/PremiereCutscene';
import { Cutscene } from '@/components/game/cutscenes/Cutscene';
import { CharacterCreation } from '@/components/game/CharacterCreation';
import { EliminationEpisode } from '@/components/game/EliminationEpisode';
import { FinaleEpisode } from '@/components/game/FinaleEpisode';
import { PlayerVoteScreen } from '@/components/game/PlayerVoteScreen';
import { Final3VoteScreen } from '@/components/game/Final3VoteScreen';
import { PostSeasonRecapScreen } from '@/components/game/PostSeasonRecapScreen';
import { VotingDebugPanel } from '@/components/game/VotingDebugPanel';
import { DashboardHeader } from '@/components/game/DashboardHeader';
import { ErrorBoundary } from '@/components/game/ErrorBoundary';
import { MeetHouseguestsScreen } from '@/components/game/MeetHouseguestsScreen';

const Index = () => {
  const {
    gameState,
    startGame,
    useAction,
    advanceDay,
    setImmunityWinner,
    submitFinaleSpeech,
    submitPlayerVote,
    submitFinal3Vote,
    respondToForcedConversation,
    submitAFPVote,
    endGame,
    continueFromElimination,
    continueFromWeeklyRecap,
    resetGame,
    handleEmergentEventChoice,
    completePremiere,
    completeRoster,
    openRoster,
    tagTalk,
    handleTieBreakResult,
    proceedToJuryVote,
    // New debug/test helpers
    proceedToFinaleAsJuror,
    proceedToJuryVoteAsJuror,
    setupFinal3,
    toggleDebugMode,
    saveGame,
    loadSavedGame,
    deleteSavedGame,
    hasSavedGame,
    goToTitle,
    finalizeCharacterCreation,
<<<<<<< HEAD
=======
    handleHouseMeetingChoice,
    endHouseMeeting,
    completeCutscene,
>>>>>>> cf4a1d1a
  } = useGameState();

  // Keyboard shortcut: Shift+D to toggle debug HUD
  React.useEffect(() => {
    const handleKeyDown = (e: KeyboardEvent) => {
      if (e.shiftKey && e.key.toLowerCase() === 'd') {
        toggleDebugMode();
      }
    };
    window.addEventListener('keydown', handleKeyDown);
    return () => window.removeEventListener('keydown', handleKeyDown);
  }, [toggleDebugMode]);

  // Test force elimination event handler
  React.useEffect(() => {
    const handleTestElimination = () => {
      // Force player elimination during jury phase for testing
      console.log('Testing force elimination...');
      console.log('Current game state before elimination:', {
        phase: gameState.gamePhase,
        contestants: gameState.contestants.map(c => ({ name: c.name, eliminated: c.isEliminated })),
        juryMembers: gameState.juryMembers,
        isPlayerEliminated: gameState.isPlayerEliminated
      });
      continueFromElimination(true); // Force player elimination
    };

    window.addEventListener('testForceElimination', handleTestElimination);
    return () => window.removeEventListener('testForceElimination', handleTestElimination);
  }, [continueFromElimination, gameState]);

  const renderScreen = () => {
    switch (gameState.gamePhase) {
      case 'intro':
        return (
          <IntroScreen 
            onStartGame={startGame}
            onContinue={loadSavedGame}
            onDeleteSave={() => {
              if (window.confirm('Delete saved game? This cannot be undone.')) {
                deleteSavedGame();
              }
            }}
            debugMode={gameState.debugMode}
            onToggleDebug={toggleDebugMode}
            hasSave={hasSavedGame()}
          />
        );
      case 'character_creation':
        return (
          <CharacterCreation
            onCreate={finalizeCharacterCreation}
          />
        );
      case 'premiere':
        return <PremiereCutscene onComplete={completePremiere} gameState={gameState} />;
      case 'houseguests_roster':
        return (
          <MeetHouseguestsScreen
            gameState={gameState}
            onContinue={completeRoster}
          />
        );
      case 'daily':
        return (
           <GameplayScreen
              gameState={gameState}
              onUseAction={useAction}
              onAdvanceDay={advanceDay}
              onEmergentEventChoice={handleEmergentEventChoice}
              onForcedConversationReply={respondToForcedConversation}
              onTagTalk={tagTalk}
            />
        );

      case 'cutscene':
        return (
          <Cutscene
            title={gameState.currentCutscene?.title || 'Story'}
            slides={gameState.currentCutscene?.slides || []}
            onComplete={completeCutscene}
            ctaLabel={gameState.currentCutscene?.ctaLabel || 'Continue'}
          />
        );
      
      case 'elimination':
        return (
          <EliminationEpisode
            gameState={gameState}
            onContinue={continueFromElimination}
          />
        );
      
      case 'weekly_recap':
        return (
          <WeeklyRecapScreen
            gameState={gameState}
            onContinue={continueFromWeeklyRecap}
          />
        );
      
      case 'immunity_competition':
        return (
          <ImmunityCompetitionScreen
            gameState={gameState}
            onContinue={setImmunityWinner}
          />
        );
      
      case 'finale':
        // If the player is eliminated and watching as a juror, continue to the juror-specific jury vote flow.
        // Otherwise, proceed to the standard jury vote where the player is a finalist.
        const onFinaleContinue = gameState.isPlayerEliminated ? proceedToJuryVoteAsJuror : proceedToJuryVote;
        return (
          <FinaleEpisode
            gameState={gameState}
            onSubmitSpeech={submitFinaleSpeech}
            onAFPVote={submitAFPVote}
            onContinue={onFinaleContinue}
          />
        );
      
      case 'final_3_vote':
        return (
          <Final3VoteScreen
            gameState={gameState}
            onSubmitVote={submitFinal3Vote}
            onTieBreakResult={handleTieBreakResult}
          />
        );
      
      case 'jury_vote':
        return (
          <JuryVoteScreen
            gameState={gameState}
            playerSpeech={gameState.finaleSpeech}
            onGameEnd={endGame}
          />
        );

      case 'player_vote':
        return (
          <PlayerVoteScreen
            gameState={gameState}
            onSubmitVote={submitPlayerVote}
          />
        );
      
      case 'post_season':
        return (
          <PostSeasonRecapScreen
            gameState={gameState}
            winner={gameState.gameWinner || 'Unknown'}
            finalVotes={gameState.finalJuryVotes || {}}
            onRestart={resetGame}
          />
        );
      
      default:
        return <IntroScreen onStartGame={startGame} />;
    }
  };

  const showHeader = gameState.gamePhase !== 'intro';

  return (
    <ErrorBoundary>
      {showHeader && (
        <DashboardHeader 
          gameState={gameState}
          onSave={saveGame}
          onLoad={loadSavedGame}
          onDeleteSave={() => {
            if (window.confirm('Delete saved game? This cannot be undone.')) {
              deleteSavedGame();
            }
          }}
          onTitle={goToTitle}
          onToggleDebug={toggleDebugMode}
          hasSave={hasSavedGame()}
          onOpenRoster={openRoster}
        />
      )}
      {renderScreen()}
      <VotingDebugPanel
        gameState={gameState}
        onAdvanceDay={advanceDay}
        onProceedToJuryVote={proceedToJuryVote}
        onProceedToFinaleAsJuror={proceedToFinaleAsJuror}
        onProceedToJuryVoteAsJuror={proceedToJuryVoteAsJuror}
        onGoToFinal3Vote={setupFinal3}
        onContinueFromElimination={() => continueFromElimination()}
        onToggleDebug={toggleDebugMode}
        // New phase-specific quick actions
        onSubmitPlayerVote={submitPlayerVote}
        onSubmitFinal3Vote={submitFinal3Vote}
        onTieBreakResult={(eliminated, w1, w2, method) => handleTieBreakResult(eliminated, w1, w2, method)}
        onEndGame={(winner, votes, rationales) => endGame(winner, votes, rationales)}
      />
    </ErrorBoundary>
  );
};

export default Index;<|MERGE_RESOLUTION|>--- conflicted
+++ resolved
@@ -6,7 +6,6 @@
 import { ImmunityCompetitionScreen } from '@/components/game/ImmunityCompetitionScreen';
 import { JuryVoteScreen } from '@/components/game/JuryVoteScreen';
 import { PremiereCutscene } from '@/components/game/PremiereCutscene';
-import { Cutscene } from '@/components/game/cutscenes/Cutscene';
 import { CharacterCreation } from '@/components/game/CharacterCreation';
 import { EliminationEpisode } from '@/components/game/EliminationEpisode';
 import { FinaleEpisode } from '@/components/game/FinaleEpisode';
@@ -52,13 +51,9 @@
     hasSavedGame,
     goToTitle,
     finalizeCharacterCreation,
-<<<<<<< HEAD
-=======
     handleHouseMeetingChoice,
     endHouseMeeting,
     completeCutscene,
->>>>>>> cf4a1d1a
-  } = useGameState();
 
   // Keyboard shortcut: Shift+D to toggle debug HUD
   React.useEffect(() => {
@@ -131,16 +126,6 @@
               onForcedConversationReply={respondToForcedConversation}
               onTagTalk={tagTalk}
             />
-        );
-
-      case 'cutscene':
-        return (
-          <Cutscene
-            title={gameState.currentCutscene?.title || 'Story'}
-            slides={gameState.currentCutscene?.slides || []}
-            onComplete={completeCutscene}
-            ctaLabel={gameState.currentCutscene?.ctaLabel || 'Continue'}
-          />
         );
       
       case 'elimination':
