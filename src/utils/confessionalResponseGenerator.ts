--- conflicted
+++ resolved
@@ -2,442 +2,102 @@
 import { GameState } from '@/types/game';
 import { DynamicConfessionalPrompt } from './enhancedConfessionalEngine';
 
-/**
- * Strictly prompt-anchored confessional responses, with lightweight variation generation.
- * Goal: Only surface answers that directly address the selected prompt, and provide
- * multiple variations without dumping everything at once (UI controls paging).
- */
-
-// Prompt-specific anchored responses (dynamic based on game state)
-function generatePromptAnchoredResponses(prompt: DynamicConfessionalPrompt, gameState: GameState): string[] {
-  const res: string[] = [];
-  const activeContestants = gameState.contestants.filter(c => !c.isEliminated);
-  const activeCount = activeContestants.length;
-  const playerAlliances = gameState.alliances.filter(a => a.members.includes(gameState.playerName) && !a.dissolved);
-  const otherMembers = playerAlliances[0]?.members.filter(m => m !== gameState.playerName) || [];
-  const daysToElim = gameState.nextEliminationDay - gameState.currentDay;
-
-  const topSuspicious = [...activeContestants]
-    .filter(c => c.name !== gameState.playerName)
-    .sort((a, b) => (b.psychProfile.suspicionLevel || 0) - (a.psychProfile.suspicionLevel || 0))[0];
-
-  const highTrust = [...activeContestants]
-    .filter(c => c.name !== gameState.playerName && c.psychProfile.trustLevel > 60)
-    .sort((a, b) => (b.psychProfile.trustLevel || 0) - (a.psychProfile.trustLevel || 0))[0];
-
-  // Recent conflict partner (last 2 days, aggressive tone)
-  const recentConflict = gameState.interactionLog
-    ?.filter(l => l.day >= gameState.currentDay - 2 && l.tone === 'aggressive')
-    .slice(-1)[0];
-  const conflictOther = recentConflict?.participants.find(p => p !== gameState.playerName);
-
-  switch (prompt.id) {
-    case 'mid-game-strategy':
-      res.push(
-        `With ${activeCount} left, my plan is to lower my threat and manage numbers.`,
-        `I'm sitting between power groups and letting them clash while I collect votes.`,
-        `I need to pick endgame matchups at ${activeCount} and start quietly closing doors.`
-      );
-      break;
-    case 'endgame-strategy':
-      res.push(
-        `At ${activeCount}, it's all jury optics and matchups.`,
-        `I'm shaping a path where I sit next to people I actually beat at the end.`,
-        `Every relationship is now either a shield or a liability—I'm pruning accordingly.`
-      );
-      break;
-    case 'elimination-pressure':
-      res.push(
-        daysToElim <= 2 ? `Elimination is close; I'm calibrating votes hour by hour.` : `I'm already planning this week's votes before it gets chaotic.`,
-        `I think I'm safe, but I'm not complacent—one flip changes everything.`,
-        `If my name starts floating, I have a contingency ready.`
-      );
-      break;
-    case 'alliance-trust':
-      if (otherMembers.length > 0) {
-        const [m1, m2] = otherMembers;
-        res.push(
-          `With ${otherMembers.join(' and ')}, trust is conditional and earned daily.`,
-          m2 ? `I trust ${m1} more than ${m2}—that's my current read.` : `I trust ${m1}, but I verify every promise.`,
-          `I'm testing loyalty before the vote, not after.`
-        );
-      } else {
-        res.push(
-          `If I commit to an alliance, I need proof they'll carry votes, not just words.`,
-          `Trust is a currency—I'm spending it carefully this week.`,
-          `I keep receipts; loyalty gets measured in actions.`
-        );
-      }
-      break;
-    case 'solo-game':
-      res.push(
-        `Without a solid alliance, I insulate my game with relationships and information.`,
-        `I trade intel for goodwill and keep options open on both sides of the house.`,
-        `I move in pairs, not packs—less exposure, more leverage.`
-      );
-      break;
-    case 'social-connection':
-      if (highTrust) {
-        res.push(
-          `With ${highTrust.name}, the connection is real—but game first, always.`,
-          `${highTrust.name} and I click, but I'd still cut them if the math demands it.`,
-          `It's genuine rapport with ${highTrust.name}, and I'm steering it toward votes.`
-        );
-      } else {
-        res.push(
-          `Real connection matters, but I anchor it to decisions, not vibes.`,
-          `I keep bonds warm and promises conditional.`,
-          `I make friendship useful without letting it blind me.`
-        );
-      }
-      break;
-    case 'competition-threat':
-      if (topSuspicious) {
-        const competitiveName = gameState.immunityWinner || topSuspicious.name;
-        res.push(
-          `${competitiveName} is dangerous because they can save themselves when it matters.`,
-          `You either clip ${competitiveName} early or you watch them stack wins.`,
-          `I'm scouting the week I make the move on ${competitiveName}—with numbers ready.`
-        );
-      } else {
-        res.push(
-          `Competition beasts force you to plan two weeks ahead.`,
-          `If someone keeps saving themselves, you adjust the plan to remove their votes.`,
-          `Threats grow if ignored; I trim them before endgame.`
-        );
-      }
-      break;
-    case 'game-reflection':
-      res.push(
-        `It's day ${gameState.currentDay}; I can name my wins and own my mistakes.`,
-        `I adapted when plans broke—that's why I'm still here.`,
-        `If I could restart, I'd pace trust slower and moves faster.`
-      );
-      break;
-    case 'recent-conflict':
-      if (conflictOther) {
-        res.push(
-          `Things got heated with ${conflictOther}; my side is simple: I matched energy, not malice.`,
-          `I won't relitigate it, but ${conflictOther} pushed—I'm focused on consequences now.`,
-          `I made my line clear with ${conflictOther}; next beat is managing fallout.`
-        );
-      } else {
-        res.push(
-          `When conflict hits, I keep it clean: one point, one boundary, then back to votes.`,
-          `I de-escalate unless someone makes it personal—then I frame it and move.`,
-          `Drama's a tool; I use it to set up the next decision.`
-        );
-      }
-      break;
-    case 'voting-strategy':
-      if (topSuspicious) {
-        res.push(
-          `If I voted now, I'd target ${topSuspicious.name} and build the numbers before they notice.`,
-          `The right vote is the one that weakens ${topSuspicious.name}'s web and strengthens mine.`,
-          `I don't need unanimous—I need enough, and the story to justify it.`
-        );
-      } else {
-        res.push(
-          `I vote to shape the board, not to settle grudges.`,
-          `I pick targets that collapse rival numbers and open lanes for me.`,
-          `Votes are currency; I invest where returns compound.`
-        );
-      }
-      break;
-    case 'personal-growth':
-      res.push(
-        `This game forced me to make decisions I used to avoid—I'm sharper for it.`,
-        `I learned how to stay calm while everything around me spun.`,
-        `I grew by owning outcomes, not excuses.`
-      );
-      break;
-    case 'early-game-positioning':
-      res.push(
-        `Early game is about insulation—make yourself useful, not loud.`,
-        `I keep targets bigger than me and promises smaller than I can't keep.`,
-        `I gather information and spend it sparingly for safety.`
-      );
-      break;
-    case 'power-dynamics':
-      res.push(
-        `Power's shifting; I sit close enough to influence, far enough to dodge heat.`,
-        `I map who actually moves votes and I attach myself to that engine.`,
-        `I ride the wave now and plan to redirect it later.`
-      );
-      break;
-    case 'jury-approaching':
-      res.push(
-        `With jury near, I'm tracking reputation as hard as numbers.`,
-        `You build your final pitch now—every move needs a clean story.`,
-        `Threat management matters, but so does looking like a closer.`
-      );
-      break;
-    case 'finale-positioning':
-      res.push(
-        `Finale talk means pruning relationships into shields and goats.`,
-        `I need a lane where my resume reads decisions, not accidents.`,
-        `I pick endgame partners I beat on perception and performance.`
-      );
-      break;
-    case 'edit-shaping':
-      res.push(
-        `To get screen time without blowing my game, I give clean confessionals with quotable lines.`,
-        `I anchor the narrative in choices, not noise—producers cut clarity.`,
-        `Bold line, simple story, visible move—that's how I get noticed.`
-      );
-      break;
-    case 'balance-comedy-strategy':
-      res.push(
-        `My humor disarms; the strategy lands in the silence after.`,
-        `I let jokes carry the social game and decisions carry the resume.`,
-        `Funny keeps doors open; strategy decides who walks through.`
-      );
-      break;
-    case 'underestimated':
-      res.push(
-        `People underestimate me because I'm measured—then I take the shot.`,
-        `Being underestimated is leverage; I spend it when it hurts most.`,
-        `I want them sleeping on me until the move wakes them up.`
-      );
-      break;
-    case 'biggest-mistake':
-      res.push(
-        `My biggest mistake was trusting pace over proof—I've corrected that.`,
-        `I misread an alliance early; now I test loyalty with actions first.`,
-        `I learned the hard way to separate friendship from votes.`
-      );
-      break;
-    case 'prod-soundbite-truth':
-    case 'prod-bait-rival':
-    case 'prod-retell-conflict':
-    case 'prod-damage-control':
-    case 'prod-reframe-persona':
-      // Producer-tactic prompts get handled via generateProducerResponsesIfAny
-      break;
-    default: {
-      // Fallback: keep strictly tied to prompt category
-      const cat = prompt.category;
-      if (cat === 'strategy') {
-        res.push(
-          `Strategy-wise, I balance threat and numbers for this exact situation.`,
-          `I answer this by picking timing—early strike or late shield.`,
-          `The plan responds to this prompt with calm moves and sharp outcomes.`
-        );
-      } else if (cat === 'alliance') {
-        res.push(
-          `On alliances, this question maps to trust I can verify.`,
-          `I treat this as a loyalty test I run before the vote.`,
-          `I keep commitments narrow and measurable around this topic.`
-        );
-      } else if (cat === 'voting') {
-        res.push(
-          `For this vote, I shape outcomes—not headlines.`,
-          `The numbers for this exact scenario are already penciled in.`,
-          `I pick the target that changes the board the most.`
-        );
-      } else if (cat === 'social') {
-        res.push(
-          `Socially, I keep this focused on bonding that converts to votes.`,
-          `I manage warmth and boundaries around this situation.`,
-          `I read intent first, then respond in kind.`
-        );
-      } else if (cat === 'reflection' || cat === 'general') {
-        res.push(
-          `I answer this honestly and tie it back to a decision I own.`,
-          `The lesson here is pacing—on trust, on moves, on fallout.`,
-          `I keep the takeaway simple so the next choice is clear.`
-        );
-      }
-    }
-  }
-
-  return res;
-}
-
-/**
- * Tailored responses for twist-related prompts (host child / planted HG).
- * These are designed to map directly to the selected prompt ID so the answer feels connected.
- */
-function generateTwistResponsesForPrompt(prompt: DynamicConfessionalPrompt, gameState: GameState): string[] {
-  const id = prompt.id || '';
-  const player = gameState.contestants.find(c => c.name === gameState.playerName);
-  const isHostChild = player?.special && player.special.kind === 'hosts_estranged_child';
-  const isPlanted = player?.special && player.special.kind === 'planted_houseguest';
-  const res: string[] = [];
-
-  if (id.startsWith('hc_') && isHostChild) {
-    if (id === 'hc_keep_secret') {
-      res.push(
-        'I keep the focus on votes and numbers—my personal life stays outside the game.',
-        'Rumors are oxygen; I starve them by playing cleaner than they expect.',
-        'If people want a headline, I give them gameplay instead.',
-      );
-    } else if (id === 'hc_reveal_fallout') {
-      res.push(
-        'Trust is built in small scenes now—consistent actions, no theatrics.',
-        'I’m rebuilding with honesty first, strategy second. In that order.',
-        'I talk to the people I hurt first, then I let the rest watch me play.',
-      );
-    } else if (id === 'hc_edit_bias') {
-      res.push(
-        'The edit will tilt either way—I make sure the footage shows choices, not gossip.',
-        'If the storyline drifts, I anchor it with confessionals about the game.',
-        'I don’t control the narrative, but I control the next decision.',
-      );
-    }
-  }
-
-  if (id.startsWith('phg_') && isPlanted) {
-    const firstTask = (player?.special && player.special.kind === 'planted_houseguest') ? (player.special.tasks || [])[0] : undefined;
-    if (id === 'phg_mission_update') {
-      res.push(
-        firstTask ? `I make "${firstTask.description}" feel like everyone’s idea—never mine.` : 'I keep the mission invisible by aligning it with the house mood.',
-        'I plant once, repeat lightly, and let someone else water it.',
-        'The cover is consistency—one believable explanation, every time.',
-      );
-    } else if (id === 'phg_damage_control') {
-      res.push(
-        'If it slipped, I turn exposure into leverage: “I did it to help the game along.”',
-        'I keep tone calm and detail specific—panic exposes you more than truth.',
-        'I reframe the secret: it’s pressure I managed, not power I abused.',
-      );
-    } else if (id === 'phg_cover_story') {
-      res.push(
-        'My cover story is simple enough to repeat but broad enough to flex.',
-        'I pick one line and say it the same way to everyone—it becomes true.',
-        'I describe motives, not mechanics. People trust motives.',
-      );
-    }
-  }
-
-  if (id === 'arc_closer') {
-    res.push(
-      'What defined my season was how I turned moments into moves.',
-      'The truth behind my edit is in the quiet decisions you didn’t notice.',
-      'I played a story I could stand behind after the credits.',
-    );
-  }
-
-  return res;
-}
-
-// Lightweight synonym-based paraphrasing for variations
-const SYNONYMS: Record<string, string[]> = {
-  strategy: ['approach', 'plan'],
-  numbers: ['votes', 'counts'],
-  trust: ['confidence', 'faith'],
-  eliminate: ['clip', 'remove'],
-  threat: ['danger', 'problem'],
-  alliance: ['group', 'team'],
-  connect: ['bond', 'rapport'],
-  votes: ['numbers', 'support'],
-  calm: ['steady', 'composed'],
-  move: ['play', 'decision'],
-  finale: ['endgame', 'final stretch'],
-};
-
-function applySynonyms(text: string): string {
-  let out = text;
-  Object.keys(SYNONYMS).forEach((key) => {
-    const variants = SYNONYMS[key];
-    const regex = new RegExp(`\\b${key}\\b`, 'gi');
-    if (regex.test(out)) {
-      const replacement = variants[Math.floor(Math.random() * variants.length)];
-      out = out.replace(regex, replacement);
-    }
-  });
-  return out;
-}
-
-function withPrefix(text: string): string {
-  const prefixes = ['Honestly, ', 'If I’m being real, ', 'Bottom line: '];
-  const pick = prefixes[Math.floor(Math.random() * prefixes.length)];
-  return pick + text.charAt(0).toLowerCase() + text.slice(1);
-}
-
-function withToneSuffix(text: string, toneHint?: string): string {
-  switch (toneHint) {
-    case 'aggressive':
-      return `${text} And I won't apologize for it.`;
-    case 'vulnerable':
-      return `${text} And, yeah, that scares me a little.`;
-    case 'humorous':
-      return `${text} Which is kind of hilarious if you think about it.`;
-    case 'dramatic':
-      return `${text} The stakes couldn't be higher now.`;
-    case 'strategic':
-      return `${text} That's the calculus I'm making.`;
-    case 'evasive':
-      return `${text} I'll just say that.`;
-    default:
-      return text;
-  }
-}
-
-function generateVariationsForResponses(baseResponses: string[], toneHint?: string): string[] {
-  const out: string[] = [];
-  baseResponses.forEach((line) => {
-    const v1 = applySynonyms(line);
-    const v2 = withPrefix(line);
-    const v3 = withToneSuffix(line, toneHint);
-    out.push(line, v1, v2, v3);
-  });
-  // Deduplicate after variations
-  return Array.from(new Set(out));
-}
+interface ResponseTemplate {
+  category: string;
+  responses: string[];
+}
+
+const RESPONSE_TEMPLATES: ResponseTemplate[] = [
+  {
+    category: 'strategy',
+    responses: [
+      "I'm playing a careful game - making moves when I need to but not drawing attention.",
+      "My strategy is to build trust with everyone and let them eliminate each other.",
+      "I need to start making bigger moves or people will see me as just a follower.",
+      "I'm positioning myself as someone everyone wants to work with until the very end.",
+      "The key is knowing when to strike - too early and you're a target, too late and you're powerless.",
+      "I'm playing multiple sides right now, which is risky but necessary.",
+      "My plan is to eliminate the biggest threats before they realize I'm coming for them.",
+      "I think I have what it takes to win, but I need to prove it in these next few weeks."
+    ]
+  },
+  {
+    category: 'alliance',
+    responses: [
+      "My alliance is solid right now, but I know that could change at any moment.",
+      "I trust my alliance members, but I'm not naive - everyone is here to win.",
+      "There are definitely some cracks forming, and I need to decide which side I'm on.",
+      "I'm worried that some people in my alliance are getting too comfortable.",
+      "We've been loyal to each other so far, but the game is about to get more cutthroat.",
+      "I think we need to bring in one more person to secure our numbers.",
+      "My alliance wants to target someone I'd rather keep around, which puts me in a tough spot.",
+      "I'm playing without a solid alliance right now, which is terrifying but also liberating."
+    ]
+  },
+  {
+    category: 'voting',
+    responses: [
+      "If I had to vote right now, I'd probably go after the biggest overall threat.",
+      "This vote is crucial - it could completely shift the power dynamics in the house.",
+      "I'm torn between making a big move and playing it safe for another week.",
+      "The house seems to be leaning one way, but I'm not sure that's the right move.",
+      "I want to vote with the majority, but sometimes the majority is wrong.",
+      "Someone needs to go who's been flying under the radar for too long.",
+      "I'm nervous about this vote because it might expose where my true loyalties lie.",
+      "This could be my chance to make a game-changing move if I have the courage."
+    ]
+  },
+  {
+    category: 'social',
+    responses: [
+      "I genuinely like them as a person, but this is still a game and I can't forget that.",
+      "Something feels off about them lately - I'm keeping my guard up.",
+      "They're playing both sides and I can see right through it.",
+      "We have great chemistry, but I know they'd cut me if they had to.",
+      "I think they see me as a bigger threat than I actually am.",
+      "They've been giving me information, but I'm not sure how reliable it is.",
+      "Our relationship started as strategy but it's becoming something more genuine.",
+      "I trust them completely - we've had each other's backs since day one."
+    ]
+  },
+  {
+    category: 'reflection',
+    responses: [
+      "Looking back, I think I made some early mistakes that I'm still dealing with.",
+      "I never expected to make it this far, but here I am and I'm not going down without a fight.",
+      "This experience has taught me so much about myself and how I handle pressure.",
+      "I came in with one strategy but I've had to completely adapt my approach.",
+      "My biggest regret is probably trusting the wrong person too early in the game.",
+      "I'm proud of how I've stayed true to myself while still playing strategically.",
+      "The hardest part has been balancing being genuine with being competitive.",
+      "I think I've grown as a person through this whole experience."
+    ]
+  },
+  {
+    category: 'general',
+    responses: [
+      "This game is so much more mental than I thought it would be.",
+      "Every conversation could be the one that saves or destroys my game.",
+      "I'm trying to stay positive but the pressure is really getting to everyone.",
+      "People think they know who I am, but I have so much more to show them.",
+      "The paranoia in this house is real - you can't trust anyone completely.",
+      "I came here to win, and I'm not leaving until they force me out.",
+      "This is the opportunity of a lifetime and I'm not wasting it.",
+      "The social game is just as important as winning competitions."
+    ]
+  }
+];
 
 export function generateResponseOptions(prompt: DynamicConfessionalPrompt, gameState: GameState): string[] {
-<<<<<<< HEAD
-  // Prefer direct, context-aware answers
-  const directResponses = generateDirectAnswers(prompt, gameState);
-
-  // Base responses for the prompt category
-  const categoryResponses = RESPONSE_TEMPLATES.find(t => t.category === prompt.category)?.responses || [];
-=======
   // Strictly anchored to prompt
   const anchored = generatePromptAnchoredResponses(prompt, gameState);
 
   // Twist-aware answers mapped directly to the selected prompt
   const twistResponses = generateTwistResponsesForPrompt(prompt, gameState);
->>>>>>> cf4a1d1a
 
   // Contextual + producer + prompt-specific variants
   const contextualResponses = generateContextualResponses(prompt, gameState);
   const producerResponses = generateProducerResponsesIfAny(prompt, gameState);
-<<<<<<< HEAD
-  const specificResponses = generatePromptSpecificResponses(prompt, gameState);
-
-  // Combine - direct first
-  const allResponses = [...directResponses, ...categoryResponses, ...contextualResponses, ...producerResponses, ...specificResponses];
-
-  // Integrity guard: remove lines that reference events that haven't happened
-  const eventValid = allResponses.filter(r => responseIsValid(r, gameState));
-
-  // Alignment guard: keep only responses that match prompt keywords or entities
-  const entities = extractEntitiesFromPrompt(prompt, gameState);
-  const keywords = keywordsForPrompt(prompt);
-  let aligned = eventValid.filter(r => responseMatchesPrompt(r, keywords, entities, prompt.category));
-
-  // Remove deflective/avoidance phrasing
-  aligned = aligned.filter(r => !looksDeflective(r));
-
-  // Fallback if too few aligned responses
-  if (aligned.length < 4) {
-    const base = [...directResponses, ...contextualResponses, ...specificResponses].filter(r => responseIsValid(r, gameState));
-    aligned = [...new Set([...aligned, ...base])];
-  }
-  if (aligned.length < 4) {
-    const semanticallyOk = categoryResponses.filter(r => responseMatchesPrompt(r, keywords, entities, prompt.category));
-    aligned = [...new Set([...aligned, ...semanticallyOk])];
-  }
-
-  // Coherence and grammar polish: add tone/category/context prefixes and normalize punctuation
-  const polished = applyCoherenceAndGrammar(aligned, prompt, gameState);
-
-  // Shuffle and return a selection
-  const shuffled = shuffleArray(polished);
-  return shuffled.slice(0, Math.min(8, shuffled.length));
-=======
 
   // Contextual lines (kept minimal and prompt-aware)
   const contextualResponses = generateContextualResponses(prompt, gameState);
@@ -464,221 +124,6 @@
   // Shuffle and return a larger pool for paging; UI will slice to show only a few
   const shuffled = shuffleArray(withVariations);
   return shuffled.slice(0, Math.min(24, shuffled.length));
->>>>>>> cf4a1d1a
-}
-
-// Grammar + coherence polish helpers
-function applyCoherenceAndGrammar(texts: string[], prompt: DynamicConfessionalPrompt, gameState: GameState): string[] {
-  const entities = extractEntitiesFromPrompt(prompt, gameState);
-  const prefix = categoryPrefix(prompt.category);
-  const contextPrefix = buildContextPrefix(prompt, entities, gameState);
-
-  return texts.map(t => ensureSentence(`${prefix}${contextPrefix}${normalizeText(t)}`));
-}
-
-function categoryPrefix(category: string): string {
-  switch (category) {
-    case 'strategy': return 'Strategically, ';
-    case 'alliance': return 'As for my alliance, ';
-    case 'voting': return 'Right now, on the vote, ';
-    case 'social': return 'Honestly, ';
-    case 'reflection': return 'Looking back, ';
-    case 'general': return 'Truth is, ';
-    default: return '';
-  }
-}
-
-function buildContextPrefix(prompt: DynamicConfessionalPrompt, entities: string[], gameState: GameState): string {
-  const target = entities[0];
-  if (prompt.id.includes('recent-conflict') && target) return `about ${target}, `;
-  if (prompt.id.includes('social-connection') && target) return `regarding ${target}, `;
-  if (prompt.id.includes('competition-threat') && target) return `on ${target}, `;
-  if (prompt.category === 'alliance' && prompt.context?.members?.length) {
-    return `with ${prompt.context.members.join(' and ')}, `;
-  }
-  if (prompt.id.includes('elimination-pressure') || prompt.category === 'voting') {
-    return 'with elimination approaching, ';
-  }
-  return '';
-}
-
-function normalizeText(text: string): string {
-  let t = text.trim();
-
-  // Replace curly punctuation with ASCII equivalents
-  t = t.replace(/\u2019/g, "'"); // ’
-  t = t.replace(/\u2018/g, "'"); // ‘
-  t = t.replace(/\u201C/g, '"'); // “
-  t = t.replace(/\u201D/g, '"'); // ”
-  t = t.replace(/\u2026/g, '...'); // …
-  t = t.replace(/\s+/g, ' ');
-
-  // Capitalize first letter
-  if (t.length > 0) t = t[0].toUpperCase() + t.slice(1);
-  return t;
-}
-
-function ensureSentence(text: string): string {
-  const t = text.trim();
-  if (t.endsWith('.') || t.endsWith('!') || t.endsWith('?')) return t;
-  return t + '.';
-}
-  /**
- * Avoid deflective/avoidance phrasing in confessionals
- */
-function looksDeflective(text: string): boolean {
-  const t = text.toLowerCase();
-  return /\b(i (do not|don't) want to talk|i (do not|don't) want to discuss|change the subject|rather not|not ready to talk|keep(ing)? this private|boundaries|let'?s not|doesn'?t matter|forget about it)\b/.test(t);
-}
-
-// Direct, context-aware answers (avoid dodging)
-function generateDirectAnswers(prompt: DynamicConfessionalPrompt, gameState: GameState): string[] {
-  const lines: string[] = [];
-  const entities = extractEntitiesFromPrompt(prompt, gameState);
-  const target = entities[0];
-  const majority = computeMajorityThreshold(gameState);
-  const allies = getPlayerAllianceMembers(gameState);
-  const allyText = allies.length ? listNames(allies) : '';
-  const active = gameState.contestants.filter(c => !c.isEliminated);
-
-  const likelyTarget = pickLikelyTargetFromGameState(gameState, [gameState.playerName, gameState.immunityWinner].filter(Boolean) as string[]);
-
-  switch (prompt.id) {
-    case 'elimination-pressure':
-    case 'voting-strategy': {
-      const name = target || likelyTarget;
-      if (name) {
-        const immune = gameState.immunityWinner;
-        if (immune && immune === name) {
-          const alt = pickAlternativeTarget(gameState, name, [gameState.playerName]);
-          if (alt) {
-            lines.push(`The name was ${name}, but immunity changed the plan—backup is ${alt}. Majority is ${majority}.`);
-          } else {
-            lines.push(`Immunity is on ${name}. We're reassessing; majority is ${majority}.`);
-          }
-        } else {
-          lines.push(`Right now, ${name} is the vote. ${allyText ? `${allyText} are with me` : 'I’m lining up support'}—majority is ${majority}.`);
-        }
-      } else {
-        lines.push(`Names are moving, but majority is ${majority}. I’m aligning something clean.`);
-      }
-      break;
-    }
-    case 'alliance-trust': {
-      if (allies.length) {
-        const allyObjs = allies
-          .map(n => active.find(c => c.name === n))
-          .filter(Boolean) as typeof active;
-        const steady = allyObjs.sort((a, b) => (b.psychProfile.trustLevel || 0) - (a.psychProfile.trustLevel || 0))[0];
-        const wobble = allyObjs.sort((a, b) => (b.psychProfile.suspicionLevel || 0) - (a.psychProfile.suspicionLevel || 0))[0];
-        if (steady && wobble && steady.name !== wobble.name) {
-          lines.push(`I’m with ${listNames(allies)}. ${steady.name} is steady; ${wobble.name} wobbles if the room shifts.`);
-        } else {
-          lines.push(`I’m with ${listNames(allies)}. Trust is good, but I’m keeping receipts.`);
-        }
-      } else {
-        lines.push('No solid alliance yet. I’m testing trust and keeping options open.');
-      }
-      break;
-    }
-    case 'competition-threat': {
-      const name = target || likelyTarget;
-      if (name) {
-        const immune = gameState.immunityWinner;
-        if (immune && immune === name) {
-          const alt = pickAlternativeTarget(gameState, name, [gameState.playerName]);
-          lines.push(alt
-            ? `${name} grabbed immunity. The plan shifts to ${alt}.`
-            : `${name} grabbed immunity. We reset the week and regroup.`);
-        } else {
-          lines.push(`${name} can save themself; the timing to move on them is now or never.`);
-        }
-      }
-      break;
-    }
-    case 'social-connection': {
-      if (target) {
-        lines.push(`With ${target}, it’s real—useful socially and steady for numbers. I keep it genuine and strategic.`);
-      }
-      break;
-    }
-    case 'recent-conflict': {
-      if (target) {
-        lines.push(`It was about game lines with ${target}: they pushed, I stood my ground. I’m managing fallout and keeping the vote clean.`);
-      }
-      break;
-    }
-    case 'power-dynamics': {
-      const leaders = active
-        .filter(c => c.name !== gameState.playerName)
-        .sort((a, b) => (b.psychProfile.editBias || 0) - (a.psychProfile.editBias || 0));
-      const lead = leaders[0];
-      if (lead) {
-        lines.push(`${lead.name} is steering right now. I stay close enough to read it, far enough not to be blamed.`);
-      }
-      break;
-    }
-    case 'jury-approaching': {
-      lines.push('I’m shaping moves jurors respect—visible control without cheap chaos.');
-      break;
-    }
-    case 'finale-positioning': {
-      const name = likelyTarget;
-      if (name) {
-        lines.push(`I need one clean move—set ${name} as the vote, absorb no blowback, and lock numbers to the end.`);
-      } else {
-        lines.push('I need one clean move—set a vote, absorb no blowback, and lock numbers to the end.');
-      }
-      break;
-    }
-    case 'edit-shaping': {
-      lines.push('I’ll give a sharp line, then make the board reflect it. No empty talk.');
-      break;
-    }
-    case 'prod-bait-rival': {
-      const name = target || likelyTarget;
-      if (name) lines.push(`${name} charms in public and cuts in private. I’ll name it and set the vote when it lands.`);
-      break;
-    }
-    case 'prod-retell-conflict': {
-      const name = target;
-      if (name) lines.push(`Calm → push → line crossed. That’s the beat with ${name}. I pivoted and protected my game.`);
-      break;
-    }
-    case 'prod-damage-control': {
-      lines.push('I own it: here’s the message, then the fix. No excuses—just the next move.');
-      break;
-    }
-    case 'prod-reframe-persona': {
-      lines.push('I did what I had to because the board demanded it, not because I like mess.');
-      break;
-    }
-  }
-
-  return lines;
-}
-
-function computeMajorityThreshold(gameState: GameState): number {
-  const activeCount = gameState.contestants.filter(c => !c.isEliminated).length;
-  return Math.floor(activeCount / 2) + 1;
-}
-
-function getPlayerAllianceMembers(gameState: GameState): string[] {
-  const alliances = gameState.alliances.filter(a => a.members.includes(gameState.playerName) && !a.dissolved);
-  const best = alliances.sort((a, b) => (b.strength || 0) - (a.strength || 0))[0];
-  if (!best) return [];
-  return best.members.filter(m => m !== gameState.playerName);
-}
-
-function pickLikelyTargetFromGameState(gameState: GameState, exclude: string[] = []): string | undefined {
-  const active = gameState.contestants.filter(c => !c.isEliminated && !exclude.includes(c.name));
-  const sorted = active.sort((a, b) => (b.psychProfile.suspicionLevel || 0) - (a.psychProfile.suspicionLevel || 0));
-  const candidate = sorted[0]?.name;
-  const immune = gameState.immunityWinner;
-  if (candidate && immune && candidate === immune) {
-    return sorted[1]?.name || undefined;
-  }
-  return candidate;
 }
 
 function pickAlternativeTarget(gameState: GameState, skip: string, exclude: string[] = []): string | undefined {
@@ -702,190 +147,36 @@
   const entities = extractEntitiesFromPrompt(prompt, gameState);
   const target = entities[0];
 
-<<<<<<< HEAD
-  // Global stage
-  if (activeCount <= 6) {
-=======
   // Keep contextual responses relevant to the prompt category
   if (prompt.category === 'strategy' && activeCount <= 6) {
->>>>>>> cf4a1d1a
     responses.push(
-      `Endgame at ${activeCount} means timing over theatrics.`,
-      `From here, every move needs a clean jury story.`
-    );
-  }
-<<<<<<< HEAD
-  if (daysToElimination <= 2) {
-=======
+      "We're in the endgame now - every move has to be calculated perfectly.",
+      "I need to start thinking about who I can actually beat in a final two."
+    );
+  }
 
   if (prompt.category === 'voting' && daysToElimination <= 2) {
->>>>>>> cf4a1d1a
     responses.push(
-      `With the vote near, I'm triple-counting numbers.`,
-      `Safe isn't real unless the math holds.`
-    );
-  }
-<<<<<<< HEAD
-  if (playerAlliances.length === 0) {
-=======
+      "With elimination so close, I can't afford to make any mistakes.",
+      "The pressure is intense right now - everyone is scrambling."
+    );
+  }
 
   if (prompt.id === 'alliance-trust' && playerAlliances.length > 1) {
->>>>>>> cf4a1d1a
     responses.push(
-      `Juggling alliances is risk; I keep one truth per person and never improvise.`,
-      `Eventually these groups collide—I want to be the one directing traffic.`
-    );
-  }
-<<<<<<< HEAD
-  if (playerAlliances.length > 1) {
-=======
+      "Playing solo is scary, but it also means I don't owe anyone anything.",
+      "I need to find some allies fast or I'm going to be the next target."
+    );
+  }
 
   if (prompt.id === 'competition-threat') {
->>>>>>> cf4a1d1a
     responses.push(
-      `Competition beasts force the plan into earlier weeks.`,
-      `I build a trap with numbers, then I spring it.`
-    );
-  }
-
-<<<<<<< HEAD
-  // Prompt-specific
-  switch (prompt.id) {
-    case 'elimination-pressure':
-      responses.push(
-        "I think I'm safe this week, but you never know in this game.",
-        "I'm worried there might be something brewing that I don't know about."
-      );
-      break;
-    case 'alliance-trust':
-      responses.push(
-        "Trust is such a fluid thing in this game - it changes day by day.",
-        "I want to believe in my alliance, but I've seen too many betrayals."
-      );
-      if (prompt.context?.members?.length) {
-        responses.push(
-          `If we crack, ${prompt.context.members[0]} will be the first to flip.`,
-          `I need ${prompt.context.members.join(' and ')} to feel like I’m loyal—without boxing myself in.`
-        );
-      }
-      break;
-    case 'competition-threat':
-      responses.push(
-        "Competition beasts are dangerous because they can save themselves.",
-        "Sometimes you have to strike first before they get too powerful."
-      );
-      if (target) {
-        responses.push(
-          `${target} makes everyone nervous—they can win when it matters.`,
-          `If I don’t act soon on ${target}, the endgame gets a lot harder.`
-        );
-      }
-      break;
-    case 'social-connection':
-      if (target) {
-        responses.push(
-          `With ${target}, it’s a real bond—but strategy is part of it.`,
-          `${target} reads me well. That’s great socially, risky strategically.`
-        );
-      }
-      break;
-    case 'recent-conflict':
-      if (target) {
-        responses.push(
-          `That blow-up with ${target} started small, then got personal.`,
-          `I stayed calm until ${target} pushed a boundary—then I pushed back.`
-        );
-      }
-      break;
-    case 'voting-strategy': {
-      const possible = gameState.contestants
-        .filter(c => !c.isEliminated && c.name !== gameState.playerName && c.name !== gameState.immunityWinner);
-      const likely = possible.sort((a, b) => (b.psychProfile.suspicionLevel || 0) - (a.psychProfile.suspicionLevel || 0))[0];
-      if (likely) {
-        responses.push(
-          `Right now, I’d vote ${likely.name}—they’re positioned too well.`,
-          `${likely.name} has the relationships and cover to go deep; that’s a problem.`
-        );
-      }
-      break;
-    }
-    case 'power-dynamics': {
-      const leaders = gameState.contestants
-        .filter(c => !c.isEliminated && c.name !== gameState.playerName)
-        .sort((a, b) => (b.psychProfile.editBias || 0) - (a.psychProfile.editBias || 0));
-      const lead = leaders[0];
-      if (lead) {
-        responses.push(
-          `${lead.name} is quietly steering things. People listen to them.`,
-          `If ${lead.name} keeps this up, the house will move where they want.`
-        );
-      }
-      break;
-    }
-    case 'early-game-positioning':
-      responses.push(
-        'Early on, it’s all about not being the wrong name at the wrong time.',
-        'I’m building light trust, nothing too binding yet.'
-      );
-      break;
-    case 'mid-game-strategy':
-      responses.push(
-        'Middle game is about pruning threats without exposing myself.',
-        'I’m tightening my circle and setting up a move for next week.'
-      );
-      break;
-    case 'endgame-strategy':
-      responses.push(
-        'Endgame is about who I beat at the end, not just who I like.',
-        'I’m cutting paths that don’t end in my win.'
-      );
-      break;
-    case 'jury-approaching':
-      responses.push(
-        'I’m managing my threat level so jurors respect the game, not resent it.',
-        'Every move now needs a story I can sell to a jury.'
-      );
-      break;
-    case 'finale-positioning':
-      responses.push(
-        'To lock a finale spot, I need one big move and no blowback.',
-        'I’m aligning votes so my path is clean even if chaos hits.'
-      );
-      break;
-    case 'game-reflection':
-      responses.push(
-        'I’m playing better than people think—quiet control looks like luck.',
-        'If I could restart, I’d burn one bridge earlier to open the board.'
-      );
-      break;
-    case 'underestimated':
-      responses.push(
-        'They underestimate me because I don’t shout my wins.',
-        'I’m fine being the ghost—until I’m the reason someone goes home.'
-      );
-      break;
-    case 'biggest-mistake':
-      responses.push(
-        'My biggest mistake was trusting vibes over patterns.',
-        'I ignored one red flag early; it cost me leverage.'
-      );
-      break;
-    case 'edit-shaping':
-      responses.push(
-        'I’ll give a clean soundbite, then back it with a smart move.',
-        'I won’t blow up my game just for airtime—I’ll earn it.'
-      );
-      break;
-    case 'balance-comedy-strategy':
-      responses.push(
-        'I laugh because tension breaks; I win because I plan.',
-        'My jokes open doors—then my strategy chooses which ones to walk through.'
-      );
-      break;
-  }
-
-=======
->>>>>>> cf4a1d1a
+      "I'm juggling multiple alliances right now, which is getting dangerous.",
+      "Eventually these alliances are going to clash and I'll have to pick a side."
+    );
+
+  }
+
   return responses;
 }
 
