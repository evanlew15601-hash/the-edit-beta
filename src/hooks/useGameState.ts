--- conflicted
+++ resolved
@@ -22,12 +22,7 @@
 import { ratingsEngine } from '@/utils/ratingsEngine';
 import { applyDailySpecialBackgroundLogic, setProductionTaskStatus, revealHostChild } from '@/utils/specialBackgrounds';
 import { applyDailyNarrative, initializeTwistNarrative } from '@/utils/twistNarrativeEngine';
-<<<<<<< HEAD
-import { askForEliminationVote } from '@/utils/voteInferenceEngine';
-import { AIVotingStrategy } from '@/utils/aiVotingStrategy';
-=======
 import { buildTwistIntroCutscene, buildMidGameCutscene, buildTwistResultCutscene, buildFinaleCutscene } from '@/utils/twistCutsceneBuilder';
->>>>>>> cf4a1d1a
 
 const USE_REMOTE_AI = false; // Set to true when remote backends are working
 
@@ -173,17 +168,6 @@
         ...specialApplied,
         twistNarrative: specialApplied.twistNarrative || initializeTwistNarrative(specialApplied),
       });
-
-      // Detect newly activated narrative beat to trigger a lite mid-game cutscene
-      let nextCutscene: GameState['currentCutscene'] | undefined = undefined;
-      const prevBeatId = prev.twistNarrative?.currentBeatId;
-      const newBeatId = narrativeApplied.twistNarrative?.currentBeatId;
-      if (newBeatId && newBeatId !== prevBeatId) {
-        const beat = narrativeApplied.twistNarrative!.beats.find(b => b.id === newBeatId);
-        if (beat) {
-          nextCutscene = buildMidGameCutscene(narrativeApplied as GameState, beat);
-        }
-      }
       
       // Emergent events are now handled by the EnhancedEmergentEvents component
       // No need for manual triggering here as the component manages its own generation
@@ -302,8 +286,7 @@
         alliances: updatedAlliances,
         juryMembers,
         daysUntilJury,
-        gamePhase: nextCutscene ? 'cutscene' as const : gamePhase,
-        currentCutscene: nextCutscene || prev.currentCutscene,
+        gamePhase,
         editPerception: updatedEditPerception,
         lastAIResponse: undefined,
         lastAIAdditions: undefined,
@@ -1026,13 +1009,10 @@
         .slice(0, 7)
         .map(c => c.name);
 
-      const finaleCutscene = buildFinaleCutscene({ ...prev, contestants: updatedContestants } as GameState);
-
       return {
         ...prev,
         contestants: updatedContestants,
         juryMembers: updatedJuryMembers,
-        currentCutscene: finaleCutscene,
         isPlayerEliminated: true,
         gamePhase: 'finale' as const,
       };
@@ -1219,16 +1199,12 @@
       console.log('Final3Vote submitted - Remaining count:', remainingCount);
       console.log('Final3Vote submitted - Going to:', remainingCount === 2 ? 'finale' : 'elimination');
       
-      const goingFinale = remainingCount === 2;
-      const finaleCutscene = goingFinale ? buildFinaleCutscene({ ...prev, contestants: updatedContestants } as GameState) : undefined;
-
       return {
         ...prev,
         contestants: updatedContestants,
         juryMembers: updatedJuryMembers,
         votingHistory: [...prev.votingHistory, votingResult],
-        gamePhase: goingFinale ? 'cutscene' as const : 'elimination',
-        currentCutscene: finaleCutscene || prev.currentCutscene,
+        gamePhase: remainingCount === 2 ? 'finale' : 'elimination',
         isPlayerEliminated: votingResult.eliminated === prev.playerName || prev.isPlayerEliminated,
       };
     });
@@ -1271,21 +1247,10 @@
   }, []);
 
   const completePremiere = useCallback(() => {
-    setGameState(prev => {
-      const hasArc = prev.twistNarrative && prev.twistNarrative.arc && prev.twistNarrative.arc !== 'none';
-      if (hasArc) {
-        const cutscene = buildTwistIntroCutscene(prev);
-        return {
-          ...prev,
-          gamePhase: 'cutscene' as const,
-          currentCutscene: cutscene,
-        };
-      }
-      return {
-        ...prev,
-        gamePhase: 'houseguests_roster' as const
-      };
-    });
+    setGameState(prev => ({
+      ...prev,
+      gamePhase: 'houseguests_roster' as const
+    }));
   }, []);
 
   const completeRoster = useCallback(() => {
@@ -1293,20 +1258,6 @@
       ...prev,
       gamePhase: 'daily' as const
     }));
-  }, []);
-
-  const completeCutscene = useCallback(() => {
-    setGameState(prev => {
-      const type = prev.currentCutscene?.type;
-      let nextPhase: GameState['gamePhase'] = 'daily';
-      if (type === 'twist_intro') nextPhase = 'houseguests_roster';
-      else if (type === 'finale_twist') nextPhase = 'finale';
-      return {
-        ...prev,
-        currentCutscene: undefined,
-        gamePhase: nextPhase,
-      };
-    });
   }, []);
 
   const openRoster = useCallback(() => {
@@ -1460,13 +1411,11 @@
         }
       }
       
-      // If we're down to final 2, go to finale via arc cutscene
+      // If we're down to final 2, go to finale
       if (remainingCount === 2) {
-        const finaleCutscene = buildFinaleCutscene(prev as GameState);
         return {
           ...prev,
-          currentCutscene: finaleCutscene,
-          gamePhase: 'cutscene' as const
+          gamePhase: 'finale' as const
         };
       }
       
@@ -2075,8 +2024,7 @@
       };
       
       newState.votingHistory = [...prev.votingHistory.slice(0, -1), tieBreakRecord];
-      newState.currentCutscene = buildFinaleCutscene(newState as GameState);
-      newState.gamePhase = 'cutscene' as const;
+      newState.gamePhase = 'finale' as const;
       
       return newState;
     });
@@ -2118,15 +2066,7 @@
   useEffect(() => {
     const handler = (e: any) => {
       const { contestantName, taskId, completed } = e.detail || {};
-      setGameState(prev => {
-        const updated = setProductionTaskStatus(prev, contestantName || prev.playerName, taskId, !!completed);
-        const nextCutscene = buildTwistResultCutscene(updated as GameState, completed ? 'success' : 'failure', { taskId });
-        return {
-          ...updated,
-          gamePhase: 'cutscene' as const,
-          currentCutscene: nextCutscene,
-        };
-      });
+      setGameState(prev => setProductionTaskStatus(prev, contestantName || prev.playerName, taskId, !!completed));
     };
     window.addEventListener('plantedTaskUpdate', handler);
     return () => window.removeEventListener('plantedTaskUpdate', handler);
@@ -2205,7 +2145,5 @@
     toggleDebugMode,
     // Character creation finalize
     finalizeCharacterCreation,
-    // Cutscene
-    completeCutscene,
   };
 };