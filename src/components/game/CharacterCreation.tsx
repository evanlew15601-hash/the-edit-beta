import { useMemo, useState } from 'react';
import { Card } from '@/components/ui/card';
import { Button } from '@/components/ui/enhanced-button';
import { Input } from '@/components/ui/input';
import { Textarea } from '@/components/ui/textarea';
import { Select, SelectTrigger, SelectValue, SelectContent, SelectItem } from '@/components/ui/select';
import { BACKGROUND_META, PRESET_BACKGROUNDS } from '@/data/backgrounds';
import { CharacterStats, Contestant, Background, SpecialBackground, StatInclination } from '@/types/game';
interface CharacterCreationProps {
  onCreate: (player: Contestant) => void;
}
<<<<<<< HEAD

const STAT_OPTIONS: { key: StatInclination; label: string }[] = [
  { key: 'social', label: 'Social' },
  { key: 'strategy', label: 'Strategy' },
  { key: 'physical', label: 'Physical' },
  { key: 'deception', label: 'Deception' },
];

export function CharacterCreation({ onCreate }: CharacterCreationProps) {
=======
const STAT_OPTIONS: {
  key: StatInclination;
  label: string;
  hint: string;
}[] = [{
  key: 'social',
  label: 'Social',
  hint: 'Excel in relationships and persuasion'
}, {
  key: 'strategy',
  label: 'Strategy',
  hint: 'Excel in planning and reading the game'
}, {
  key: 'physical',
  label: 'Physical',
  hint: 'Excel in competitions and endurance'
}, {
  key: 'deception',
  label: 'Deception',
  hint: 'Excel in lies, misdirection, and bluffing'
}];
export function CharacterCreation({
  onCreate
}: CharacterCreationProps) {
>>>>>>> 68f3ddf4
  const [name, setName] = useState('');
  const [age, setAge] = useState<number | ''>('');
  const [background, setBackground] = useState<Background>('College Athlete');
  const [customBackgroundText, setCustomBackgroundText] = useState('');
  const [inclination, setInclination] = useState<StatInclination>('social');
  const [specialKind, setSpecialKind] = useState<'none' | 'hosts_estranged_child' | 'planted_houseguest'>('none');
  const statBase = useMemo<CharacterStats>(() => {
    const base = {
      social: 50,
      strategy: 50,
      physical: 50,
      deception: 50,
      primary: inclination
    };
    base[inclination] += 20;
    return base;
  }, [inclination]);
  const statBiased = useMemo<CharacterStats>(() => {
    const meta = BACKGROUND_META.find(m => m.name === background);
    const next = {
      ...statBase
    };
    if (meta?.statBias) {
      Object.entries(meta.statBias).forEach(([key, boost]) => {
        const k = key as keyof CharacterStats;
        next[k] = Math.max(20, Math.min(95, (next[k] || 50) + (boost || 0)));
      });
    }
    return next;
  }, [statBase, background]);
  const personaHint = useMemo(() => {
    const meta = BACKGROUND_META.find(m => m.name === background);
    return meta?.personaHint || 'Custom background';
  }, [background]);
  const special: SpecialBackground = useMemo(() => {
    if (specialKind === 'none') return {
      kind: 'none'
    };
    if (specialKind === 'hosts_estranged_child') {
      return {
        kind: 'hosts_estranged_child',
        revealed: false
      };
    }
    return {
      kind: 'planted_houseguest',
      tasks: [{
        id: 'p1',
        description: 'Secretly influence the weekly target',
        dayAssigned: 2
      }, {
        id: 'p2',
        description: 'Plant a misleading rumor in a group setting',
        dayAssigned: 5
      }],
      secretRevealed: false
    };
  }, [specialKind]);
  const canSubmit = name.trim().length >= 2 && typeof age === 'number' && age >= 18 && age <= 65;
  const handleSubmit = () => {
    if (!canSubmit) return;
    const id = `player_${name.toLowerCase().replace(/\s+/g, '_')}`;
    const persona = statBiased.strategy >= statBiased.social && statBiased.strategy >= statBiased.physical && statBiased.strategy >= statBiased.deception ? 'Strategic Player' : statBiased.social >= statBiased.physical && statBiased.social >= statBiased.deception ? 'Social Butterfly' : statBiased.physical >= statBiased.deception ? 'Competitor' : 'Wildcard';
    const player: Contestant = {
      id,
      name,
      age,
      background,
      customBackgroundText: background === 'Other' ? customBackgroundText : undefined,
      stats: statBiased,
      special,
      publicPersona: persona,
      psychProfile: {
        disposition: ['neutral'],
        trustLevel: 60,
        suspicionLevel: 25,
        emotionalCloseness: 30,
        editBias: 0
      },
      memory: [],
      isEliminated: false
    };
    onCreate(player);
  };
  return <div className="min-h-screen bg-background p-6">
      <div className="max-w-3xl mx-auto">
        <Card className="p-6 space-y-6">
          <div>
            <h1 className="text-3xl font-light">Create Your Character</h1>
            <p className="text-muted-foreground">Simple setup: choose a background and where you excel.</p>
          </div>

          <div className="grid grid-cols-1 md:grid-cols-2 gap-4">
            <div className="space-y-2">
              <label className="text-sm font-medium">Name</label>
              <Input value={name} onChange={e => setName(e.target.value)} placeholder="Your name" />
            </div>

            <div className="space-y-2">
              <label className="text-sm font-medium">Age</label>
              <Input type="number" min={18} max={65} value={age} onChange={e => setAge(e.target.value === '' ? '' : Number(e.target.value))} placeholder="Age (18-65)" />
            </div>
          </div>

          <div className="space-y-2">
            <label className="text-sm font-medium">Preset Background</label>
            <Select value={background} onValueChange={val => setBackground(val as Background)}>
              <SelectTrigger>
                <SelectValue placeholder="Choose a background" />
              </SelectTrigger>
              <SelectContent>
                {PRESET_BACKGROUNDS.map(bg => <SelectItem key={bg} value={bg}>
                    {bg}
                  </SelectItem>)}
              </SelectContent>
            </Select>
            <div className="text-xs text-muted-foreground">Persona hint: {personaHint}</div>
            {background === 'Other' && <div className="mt-2">
                <Textarea value={customBackgroundText} onChange={e => setCustomBackgroundText(e.target.value)} placeholder="Describe your background" />
              </div>}
          </div>

          <div className="space-y-2">
            <label className="text-sm font-medium">Stat Inclination</label>
<<<<<<< HEAD
            <div className="grid grid-cols-1 md:grid-cols-2 gap-3">
              {STAT_OPTIONS.map(opt => (
                <Button
                  key={opt.key}
                  variant={inclination === opt.key ? 'action' : 'surveillance'}
                  onClick={() => setInclination(opt.key)}
                  className="h-auto min-h-14 w-full py-3 text-left items-start justify-start"
                >
                  <div className="flex flex-col items-start w-full">
                    <div className="font-medium">{opt.label}</div>
=======
            <div className="grid grid-cols-2 md:grid-cols-4 gap-2">
              {STAT_OPTIONS.map(opt => <Button key={opt.key} variant={inclination === opt.key ? 'action' : 'surveillance'} onClick={() => setInclination(opt.key)} className="h-auto py-3 min-h-[72px]">
                  <div>
                    <div className="font-medium">{opt.label}</div>
                    
>>>>>>> 68f3ddf4
                  </div>
                </Button>)}
            </div>

            <div className="grid grid-cols-2 md:grid-cols-4 gap-2 text-xs text-muted-foreground">
              <div>Social: {statBiased.social}</div>
              <div>Strategy: {statBiased.strategy}</div>
              <div>Physical: {statBiased.physical}</div>
              <div>Deception: {statBiased.deception}</div>
            </div>
          </div>

          <div className="space-y-2">
            <label className="text-sm font-medium">Special Background (Twist)</label>
            <div className="grid grid-cols-1 md:grid-cols-3 gap-2">
              <Button variant={specialKind === 'none' ? 'action' : 'surveillance'} onClick={() => setSpecialKind('none')}>
                None
              </Button>
              <Button variant={specialKind === 'hosts_estranged_child' ? 'action' : 'surveillance'} onClick={() => setSpecialKind('hosts_estranged_child')}>
                Host's Estranged Child
              </Button>
              <Button variant={specialKind === 'planted_houseguest' ? 'action' : 'surveillance'} onClick={() => setSpecialKind('planted_houseguest')}>
                Planted Houseguest
              </Button>
            </div>
            <div className="text-xs text-muted-foreground">
              {specialKind === 'none' && 'Play a normal game without a hidden twist.'}
              {specialKind === 'hosts_estranged_child' && 'Secret relation to host. Risky if exposed; can sway edit and house dynamics.'}
              {specialKind === 'planted_houseguest' && 'Receive tasks from production. Failure risks your secret being revealed.'}
            </div>
          </div>

          <Button variant="action" size="wide" disabled={!canSubmit} onClick={handleSubmit}>
            Start Season
          </Button>
        </Card>
      </div>
    </div>;
}<|MERGE_RESOLUTION|>--- conflicted
+++ resolved
@@ -6,10 +6,10 @@
 import { Select, SelectTrigger, SelectValue, SelectContent, SelectItem } from '@/components/ui/select';
 import { BACKGROUND_META, PRESET_BACKGROUNDS } from '@/data/backgrounds';
 import { CharacterStats, Contestant, Background, SpecialBackground, StatInclination } from '@/types/game';
+
 interface CharacterCreationProps {
   onCreate: (player: Contestant) => void;
 }
-<<<<<<< HEAD
 
 const STAT_OPTIONS: { key: StatInclination; label: string }[] = [
   { key: 'social', label: 'Social' },
@@ -19,54 +19,22 @@
 ];
 
 export function CharacterCreation({ onCreate }: CharacterCreationProps) {
-=======
-const STAT_OPTIONS: {
-  key: StatInclination;
-  label: string;
-  hint: string;
-}[] = [{
-  key: 'social',
-  label: 'Social',
-  hint: 'Excel in relationships and persuasion'
-}, {
-  key: 'strategy',
-  label: 'Strategy',
-  hint: 'Excel in planning and reading the game'
-}, {
-  key: 'physical',
-  label: 'Physical',
-  hint: 'Excel in competitions and endurance'
-}, {
-  key: 'deception',
-  label: 'Deception',
-  hint: 'Excel in lies, misdirection, and bluffing'
-}];
-export function CharacterCreation({
-  onCreate
-}: CharacterCreationProps) {
->>>>>>> 68f3ddf4
   const [name, setName] = useState('');
   const [age, setAge] = useState<number | ''>('');
   const [background, setBackground] = useState<Background>('College Athlete');
   const [customBackgroundText, setCustomBackgroundText] = useState('');
   const [inclination, setInclination] = useState<StatInclination>('social');
   const [specialKind, setSpecialKind] = useState<'none' | 'hosts_estranged_child' | 'planted_houseguest'>('none');
+
   const statBase = useMemo<CharacterStats>(() => {
-    const base = {
-      social: 50,
-      strategy: 50,
-      physical: 50,
-      deception: 50,
-      primary: inclination
-    };
+    const base = { social: 50, strategy: 50, physical: 50, deception: 50, primary: inclination };
     base[inclination] += 20;
     return base;
   }, [inclination]);
+
   const statBiased = useMemo<CharacterStats>(() => {
     const meta = BACKGROUND_META.find(m => m.name === background);
-    const next = {
-      ...statBase
-    };
+    const next = { ...statBase };
     if (meta?.statBias) {
       Object.entries(meta.statBias).forEach(([key, boost]) => {
         const k = key as keyof CharacterStats;
@@ -75,39 +43,41 @@
     }
     return next;
   }, [statBase, background]);
+
   const personaHint = useMemo(() => {
     const meta = BACKGROUND_META.find(m => m.name === background);
     return meta?.personaHint || 'Custom background';
   }, [background]);
+
   const special: SpecialBackground = useMemo(() => {
-    if (specialKind === 'none') return {
-      kind: 'none'
-    };
+    if (specialKind === 'none') return { kind: 'none' };
     if (specialKind === 'hosts_estranged_child') {
-      return {
-        kind: 'hosts_estranged_child',
-        revealed: false
-      };
+      return { kind: 'hosts_estranged_child', revealed: false };
     }
     return {
       kind: 'planted_houseguest',
-      tasks: [{
-        id: 'p1',
-        description: 'Secretly influence the weekly target',
-        dayAssigned: 2
-      }, {
-        id: 'p2',
-        description: 'Plant a misleading rumor in a group setting',
-        dayAssigned: 5
-      }],
-      secretRevealed: false
+      tasks: [
+        { id: 'p1', description: 'Secretly influence the weekly target', dayAssigned: 2 },
+        { id: 'p2', description: 'Plant a misleading rumor in a group setting', dayAssigned: 5 },
+      ],
+      secretRevealed: false,
     };
   }, [specialKind]);
+
   const canSubmit = name.trim().length >= 2 && typeof age === 'number' && age >= 18 && age <= 65;
+
   const handleSubmit = () => {
     if (!canSubmit) return;
-    const id = `player_${name.toLowerCase().replace(/\s+/g, '_')}`;
-    const persona = statBiased.strategy >= statBiased.social && statBiased.strategy >= statBiased.physical && statBiased.strategy >= statBiased.deception ? 'Strategic Player' : statBiased.social >= statBiased.physical && statBiased.social >= statBiased.deception ? 'Social Butterfly' : statBiased.physical >= statBiased.deception ? 'Competitor' : 'Wildcard';
+    const id = `player_${name.toLowerCase().replace(/\\s+/g, '_')}`;
+    const persona =
+      statBiased.strategy >= statBiased.social && statBiased.strategy >= statBiased.physical && statBiased.strategy >= statBiased.deception
+        ? 'Strategic Player'
+        : statBiased.social >= statBiased.physical && statBiased.social >= statBiased.deception
+        ? 'Social Butterfly'
+        : statBiased.physical >= statBiased.deception
+        ? 'Competitor'
+        : 'Wildcard';
+
     const player: Contestant = {
       id,
       name,
@@ -122,14 +92,17 @@
         trustLevel: 60,
         suspicionLevel: 25,
         emotionalCloseness: 30,
-        editBias: 0
+        editBias: 0,
       },
       memory: [],
-      isEliminated: false
+      isEliminated: false,
     };
+
     onCreate(player);
   };
-  return <div className="min-h-screen bg-background p-6">
+
+  return (
+    <div className="min-h-screen bg-background p-6">
       <div className="max-w-3xl mx-auto">
         <Card className="p-6 space-y-6">
           <div>
@@ -145,31 +118,45 @@
 
             <div className="space-y-2">
               <label className="text-sm font-medium">Age</label>
-              <Input type="number" min={18} max={65} value={age} onChange={e => setAge(e.target.value === '' ? '' : Number(e.target.value))} placeholder="Age (18-65)" />
+              <Input
+                type="number"
+                min={18}
+                max={65}
+                value={age}
+                onChange={e => setAge(e.target.value === '' ? '' : Number(e.target.value))}
+                placeholder="Age (18-65)"
+              />
             </div>
           </div>
 
           <div className="space-y-2">
             <label className="text-sm font-medium">Preset Background</label>
-            <Select value={background} onValueChange={val => setBackground(val as Background)}>
+            <Select value={background} onValueChange={(val) => setBackground(val as Background)}>
               <SelectTrigger>
                 <SelectValue placeholder="Choose a background" />
               </SelectTrigger>
               <SelectContent>
-                {PRESET_BACKGROUNDS.map(bg => <SelectItem key={bg} value={bg}>
+                {PRESET_BACKGROUNDS.map(bg => (
+                  <SelectItem key={bg} value={bg}>
                     {bg}
-                  </SelectItem>)}
+                  </SelectItem>
+                ))}
               </SelectContent>
             </Select>
             <div className="text-xs text-muted-foreground">Persona hint: {personaHint}</div>
-            {background === 'Other' && <div className="mt-2">
-                <Textarea value={customBackgroundText} onChange={e => setCustomBackgroundText(e.target.value)} placeholder="Describe your background" />
-              </div>}
+            {background === 'Other' && (
+              <div className="mt-2">
+                <Textarea
+                  value={customBackgroundText}
+                  onChange={e => setCustomBackgroundText(e.target.value)}
+                  placeholder="Describe your background"
+                />
+              </div>
+            )}
           </div>
 
           <div className="space-y-2">
             <label className="text-sm font-medium">Stat Inclination</label>
-<<<<<<< HEAD
             <div className="grid grid-cols-1 md:grid-cols-2 gap-3">
               {STAT_OPTIONS.map(opt => (
                 <Button
@@ -180,15 +167,9 @@
                 >
                   <div className="flex flex-col items-start w-full">
                     <div className="font-medium">{opt.label}</div>
-=======
-            <div className="grid grid-cols-2 md:grid-cols-4 gap-2">
-              {STAT_OPTIONS.map(opt => <Button key={opt.key} variant={inclination === opt.key ? 'action' : 'surveillance'} onClick={() => setInclination(opt.key)} className="h-auto py-3 min-h-[72px]">
-                  <div>
-                    <div className="font-medium">{opt.label}</div>
-                    
->>>>>>> 68f3ddf4
-                  </div>
-                </Button>)}
+
+                </Button>
+              ))}
             </div>
 
             <div className="grid grid-cols-2 md:grid-cols-4 gap-2 text-xs text-muted-foreground">
@@ -205,17 +186,25 @@
               <Button variant={specialKind === 'none' ? 'action' : 'surveillance'} onClick={() => setSpecialKind('none')}>
                 None
               </Button>
-              <Button variant={specialKind === 'hosts_estranged_child' ? 'action' : 'surveillance'} onClick={() => setSpecialKind('hosts_estranged_child')}>
+              <Button
+                variant={specialKind === 'hosts_estranged_child' ? 'action' : 'surveillance'}
+                onClick={() => setSpecialKind('hosts_estranged_child')}
+              >
                 Host's Estranged Child
               </Button>
-              <Button variant={specialKind === 'planted_houseguest' ? 'action' : 'surveillance'} onClick={() => setSpecialKind('planted_houseguest')}>
+              <Button
+                variant={specialKind === 'planted_houseguest' ? 'action' : 'surveillance'}
+                onClick={() => setSpecialKind('planted_houseguest')}
+              >
                 Planted Houseguest
               </Button>
             </div>
             <div className="text-xs text-muted-foreground">
               {specialKind === 'none' && 'Play a normal game without a hidden twist.'}
-              {specialKind === 'hosts_estranged_child' && 'Secret relation to host. Risky if exposed; can sway edit and house dynamics.'}
-              {specialKind === 'planted_houseguest' && 'Receive tasks from production. Failure risks your secret being revealed.'}
+              {specialKind === 'hosts_estranged_child' &&
+                'Secret relation to host. Risky if exposed; can sway edit and house dynamics.'}
+              {specialKind === 'planted_houseguest' &&
+                'Receive tasks from production. Failure risks your secret being revealed.'}
             </div>
           </div>
 
@@ -224,5 +213,6 @@
           </Button>
         </Card>
       </div>
-    </div>;
+    </div>
+  );
 }